--- conflicted
+++ resolved
@@ -112,21 +112,6 @@
                 PropertyAccessorExtractionContext setterContext = !setterMethods.isEmpty() ? new PropertyAccessorExtractionContext(setterMethods) : null;
 
                 String prefix = methodName.substring(0, getterPrefixLen);
-<<<<<<< HEAD
-                Iterable<Method> getterMethods;
-                if (prefix.equals("get") && mostSpecificGetter.getReturnType() == boolean.class) {
-                    String isGetterName = "is" + propertyNameCapitalized;
-                    Collection<Method> isGetterMethods = methodsByName.get(isGetterName);
-                    List<Method> overloadedIsGetterMethods = getOverloadedMethods(isGetterMethods);
-                    if (overloadedIsGetterMethods != null) {
-                        handleOverloadedMethods(extractionContext, overloadedIsGetterMethods);
-                        continue;
-                    }
-                    getterMethods = Iterables.concat(methods, isGetterMethods);
-                    skippedMethodNames.add(isGetterName);
-                } else {
-                    getterMethods = methods;
-=======
                 Iterable<Method> getterMethods = methods;
                 if (prefix.equals("get")) {
                     String isGetterName = "is" + propertyNameCapitalized;
@@ -148,7 +133,6 @@
                         getterMethods = Iterables.concat(getterMethods, isGetterMethods);
                         skippedMethodNames.add(isGetterName);
                     }
->>>>>>> abc791b0
                 }
 
                 PropertyAccessorExtractionContext getterContext = new PropertyAccessorExtractionContext(getterMethods);
